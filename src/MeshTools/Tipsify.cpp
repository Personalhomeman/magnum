--- conflicted
+++ resolved
@@ -82,15 +82,10 @@
         fanningVertex = 0xFFFFFFFFu;
 
         /* Go through candidates in 1-ring around fanning vertex */
-<<<<<<< HEAD
-        int32_t candidatePriority = -1;
+        Int candidatePriority = -1;
         for(auto it = candidates.begin(); it != candidates.end(); ++it) {
-            uint32_t v = *it;
+            UnsignedInt v = *it;
 
-=======
-        Int candidatePriority = -1;
-        for(UnsignedInt v: candidates) {
->>>>>>> 8b7c21ce
             /* Skip if it doesn't have any live triangles */
             if(!liveTriangleCount[v]) continue;
 
