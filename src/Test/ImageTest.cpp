/*
    This file is part of Magnum.

    Copyright © 2010, 2011, 2012, 2013 Vladimír Vondruš <mosra@centrum.cz>

    Permission is hereby granted, free of charge, to any person obtaining a
    copy of this software and associated documentation files (the "Software"),
    to deal in the Software without restriction, including without limitation
    the rights to use, copy, modify, merge, publish, distribute, sublicense,
    and/or sell copies of the Software, and to permit persons to whom the
    Software is furnished to do so, subject to the following conditions:

    The above copyright notice and this permission notice shall be included
    in all copies or substantial portions of the Software.

    THE SOFTWARE IS PROVIDED "AS IS", WITHOUT WARRANTY OF ANY KIND, EXPRESS OR
    IMPLIED, INCLUDING BUT NOT LIMITED TO THE WARRANTIES OF MERCHANTABILITY,
    FITNESS FOR A PARTICULAR PURPOSE AND NONINFRINGEMENT. IN NO EVENT SHALL
    THE AUTHORS OR COPYRIGHT HOLDERS BE LIABLE FOR ANY CLAIM, DAMAGES OR OTHER
    LIABILITY, WHETHER IN AN ACTION OF CONTRACT, TORT OR OTHERWISE, ARISING
    FROM, OUT OF OR IN CONNECTION WITH THE SOFTWARE OR THE USE OR OTHER
    DEALINGS IN THE SOFTWARE.
*/

#include <TestSuite/Tester.h>

#include "ColorFormat.h"
#include "Image.h"

namespace Magnum { namespace Test {

class ImageTest: public TestSuite::Tester {
    public:
        explicit ImageTest();

        void construct();
        void constructCopy();
        void constructMove();

        void setData();
        void toReference();
        void release();
};

ImageTest::ImageTest() {
<<<<<<< HEAD
    addTests<ImageTest>({&ImageTest::moveConstructor,
              &ImageTest::moveAssignment,
=======
    addTests({&ImageTest::construct,
              &ImageTest::constructCopy,
              &ImageTest::constructMove,

              &ImageTest::setData,
>>>>>>> 533ff3d3
              &ImageTest::toReference,
              &ImageTest::release});
}

void ImageTest::construct() {
    auto data = new unsigned char[3];
    Image2D a(ColorFormat::Red, ColorType::UnsignedByte, {1, 3}, data);

    CORRADE_COMPARE(a.format(), ColorFormat::Red);
    CORRADE_COMPARE(a.type(), ColorType::UnsignedByte);
    CORRADE_COMPARE(a.size(), Vector2i(1, 3));
    CORRADE_COMPARE(a.data(), data);
}

void ImageTest::constructCopy() {
    CORRADE_VERIFY(!(std::is_constructible<Image2D, const Image2D&>{}));
    /* GCC 4.6 doesn't have std::is_assignable */
    #ifndef CORRADE_GCC46_COMPATIBILITY
    CORRADE_VERIFY(!(std::is_assignable<Image2D, const Image2D&>{}));
    #endif
}

void ImageTest::constructMove() {
    auto data = new unsigned char[3];
    Image2D a(ColorFormat::Red, ColorType::UnsignedByte, {1, 3}, data);
    Image2D b(std::move(a));

    CORRADE_COMPARE(a.data(), nullptr);
    CORRADE_COMPARE(a.size(), Vector2i());

    CORRADE_COMPARE(b.format(), ColorFormat::Red);
    CORRADE_COMPARE(b.type(), ColorType::UnsignedByte);
    CORRADE_COMPARE(b.size(), Vector2i(1, 3));
    CORRADE_COMPARE(b.data(), data);

    auto data2 = new unsigned char[3];
    Image2D c(ColorFormat::RGBA, ColorType::UnsignedShort, {2, 6}, data2);
    c = std::move(b);

    CORRADE_COMPARE(b.data(), data2);
    CORRADE_COMPARE(b.size(), Vector2i(2, 6));

    CORRADE_COMPARE(c.format(), ColorFormat::Red);
    CORRADE_COMPARE(c.type(), ColorType::UnsignedByte);
    CORRADE_COMPARE(c.size(), Vector2i(1, 3));
    CORRADE_COMPARE(c.data(), data);
}

void ImageTest::setData() {
    auto data = new unsigned char[3];
    Image2D a(ColorFormat::Red, ColorType::UnsignedByte, {1, 3}, data);
    auto data2 = new unsigned short[2*4];
    a.setData(ColorFormat::RGBA, ColorType::UnsignedShort, {2, 1}, data2);

    CORRADE_COMPARE(a.format(), ColorFormat::RGBA);
    CORRADE_COMPARE(a.type(), ColorType::UnsignedShort);
    CORRADE_COMPARE(a.size(), Vector2i(2, 1));
    CORRADE_COMPARE(a.data(), reinterpret_cast<unsigned char*>(data2));
}

void ImageTest::toReference() {
    auto data = new unsigned char[3];
    const Image2D a(ColorFormat::Red, ColorType::UnsignedByte, {1, 3}, data);
    ImageReference2D b = a;

    CORRADE_COMPARE(b.format(), ColorFormat::Red);
    CORRADE_COMPARE(b.type(), ColorType::UnsignedByte);
    CORRADE_COMPARE(b.size(), Vector2i(1, 3));
    CORRADE_COMPARE(b.data(), data);

    CORRADE_VERIFY((std::is_convertible<const Image2D&, ImageReference2D>::value));
    {
        #ifdef CORRADE_GCC47_COMPATIBILITY
        CORRADE_EXPECT_FAIL("Rvalue references for *this are not supported in GCC < 4.8.1.");
        #endif
        CORRADE_VERIFY(!(std::is_convertible<const Image2D, ImageReference2D>::value));
        CORRADE_VERIFY(!(std::is_convertible<const Image2D&&, ImageReference2D>::value));
    }
}

void ImageTest::release() {
    unsigned char data[] = {'c', 'a', 'f', 'e'};
    Image2D a(ColorFormat::Red, ColorType::UnsignedByte, {1, 4}, data);
    const unsigned char* const pointer = a.release();

    CORRADE_COMPARE(pointer, data);
    CORRADE_COMPARE(a.data(), nullptr);
    CORRADE_COMPARE(a.size(), Vector2i());
}

}}

CORRADE_TEST_MAIN(Magnum::Test::ImageTest)<|MERGE_RESOLUTION|>--- conflicted
+++ resolved
@@ -43,16 +43,11 @@
 };
 
 ImageTest::ImageTest() {
-<<<<<<< HEAD
-    addTests<ImageTest>({&ImageTest::moveConstructor,
-              &ImageTest::moveAssignment,
-=======
-    addTests({&ImageTest::construct,
+    addTests<ImageTest>({&ImageTest::construct,
               &ImageTest::constructCopy,
               &ImageTest::constructMove,
 
               &ImageTest::setData,
->>>>>>> 533ff3d3
               &ImageTest::toReference,
               &ImageTest::release});
 }
