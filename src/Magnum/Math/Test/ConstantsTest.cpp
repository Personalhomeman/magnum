/*
    This file is part of Magnum.

    Copyright © 2010, 2011, 2012, 2013, 2014, 2015
              Vladimír Vondruš <mosra@centrum.cz>

    Permission is hereby granted, free of charge, to any person obtaining a
    copy of this software and associated documentation files (the "Software"),
    to deal in the Software without restriction, including without limitation
    the rights to use, copy, modify, merge, publish, distribute, sublicense,
    and/or sell copies of the Software, and to permit persons to whom the
    Software is furnished to do so, subject to the following conditions:

    The above copyright notice and this permission notice shall be included
    in all copies or substantial portions of the Software.

    THE SOFTWARE IS PROVIDED "AS IS", WITHOUT WARRANTY OF ANY KIND, EXPRESS OR
    IMPLIED, INCLUDING BUT NOT LIMITED TO THE WARRANTIES OF MERCHANTABILITY,
    FITNESS FOR A PARTICULAR PURPOSE AND NONINFRINGEMENT. IN NO EVENT SHALL
    THE AUTHORS OR COPYRIGHT HOLDERS BE LIABLE FOR ANY CLAIM, DAMAGES OR OTHER
    LIABILITY, WHETHER IN AN ACTION OF CONTRACT, TORT OR OTHERWISE, ARISING
    FROM, OUT OF OR IN CONNECTION WITH THE SOFTWARE OR THE USE OR OTHER
    DEALINGS IN THE SOFTWARE.
*/

#include <cmath>
#include <Corrade/TestSuite/Tester.h>

#include "Magnum/Math/Constants.h"
#include "Magnum/Math/Functions.h"

namespace Magnum { namespace Math { namespace Test {

struct ConstantsTest: Corrade::TestSuite::Tester {
    explicit ConstantsTest();

    void constants();
    void specials();

    private:
        template<class> void _constants();
        template<class> void _specials();
};

ConstantsTest::ConstantsTest() {
<<<<<<< HEAD
    addTests<ConstantsTest>({&ConstantsTest::constantsFloat,
              &ConstantsTest::constantsDouble});
=======
    addTests({&ConstantsTest::constants,
              &ConstantsTest::specials});
>>>>>>> 7d6de4ad
}

void ConstantsTest::constants() {
    _constants<Float>();
    #ifndef MAGNUM_TARGET_GLES
    _constants<Double>();
    #endif
}

void ConstantsTest::specials() {
    _specials<Float>();
    #ifndef MAGNUM_TARGET_GLES
    _specials<Double>();
    #endif
}

template<class T> void ConstantsTest::_constants() {
    constexpr T a = Constants<T>::sqrt2();
    constexpr T b = Constants<T>::sqrt3();
    CORRADE_COMPARE(Math::pow<2>(a), T(2));
    CORRADE_COMPARE(Math::pow<2>(b), T(3));

    constexpr T c = Constants<T>::pi();
    constexpr T d = Constants<T>::piHalf();
    constexpr T e = Constants<T>::tau();
    CORRADE_COMPARE(T(0.5)*c, d);
    CORRADE_COMPARE(T(2.0)*c, e);

    constexpr T f = Constants<T>::e();
    CORRADE_COMPARE(std::log(f), T(1));
}

template<class T> void ConstantsTest::_specials() {
    constexpr T a = Constants<T>::nan();
    CORRADE_VERIFY(std::isnan(a));
    CORRADE_VERIFY(a != a);

    constexpr T b = Constants<T>::inf();
    CORRADE_VERIFY(std::isinf(b));

    /* Clang complains that producing NaN is not constexpr */
    T h = Constants<T>::inf() - Constants<T>::inf();
    CORRADE_VERIFY(h != h);
}

}}}

CORRADE_TEST_MAIN(Magnum::Math::Test::ConstantsTest)<|MERGE_RESOLUTION|>--- conflicted
+++ resolved
@@ -43,13 +43,8 @@
 };
 
 ConstantsTest::ConstantsTest() {
-<<<<<<< HEAD
-    addTests<ConstantsTest>({&ConstantsTest::constantsFloat,
-              &ConstantsTest::constantsDouble});
-=======
-    addTests({&ConstantsTest::constants,
+    addTests<ConstantsTest>({&ConstantsTest::constants,
               &ConstantsTest::specials});
->>>>>>> 7d6de4ad
 }
 
 void ConstantsTest::constants() {
