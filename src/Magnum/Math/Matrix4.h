#ifndef Magnum_Math_Matrix4_h
#define Magnum_Math_Matrix4_h
/*
    This file is part of Magnum.

    Copyright © 2010, 2011, 2012, 2013, 2014, 2015
              Vladimír Vondruš <mosra@centrum.cz>

    Permission is hereby granted, free of charge, to any person obtaining a
    copy of this software and associated documentation files (the "Software"),
    to deal in the Software without restriction, including without limitation
    the rights to use, copy, modify, merge, publish, distribute, sublicense,
    and/or sell copies of the Software, and to permit persons to whom the
    Software is furnished to do so, subject to the following conditions:

    The above copyright notice and this permission notice shall be included
    in all copies or substantial portions of the Software.

    THE SOFTWARE IS PROVIDED "AS IS", WITHOUT WARRANTY OF ANY KIND, EXPRESS OR
    IMPLIED, INCLUDING BUT NOT LIMITED TO THE WARRANTIES OF MERCHANTABILITY,
    FITNESS FOR A PARTICULAR PURPOSE AND NONINFRINGEMENT. IN NO EVENT SHALL
    THE AUTHORS OR COPYRIGHT HOLDERS BE LIABLE FOR ANY CLAIM, DAMAGES OR OTHER
    LIABILITY, WHETHER IN AN ACTION OF CONTRACT, TORT OR OTHERWISE, ARISING
    FROM, OUT OF OR IN CONNECTION WITH THE SOFTWARE OR THE USE OR OTHER
    DEALINGS IN THE SOFTWARE.
*/

/** @file
 * @brief Class @ref Magnum::Math::Matrix4
 */

#include "Magnum/Math/Matrix.h"
#include "Magnum/Math/Vector4.h"

#ifdef CORRADE_TARGET_WINDOWS /* I so HATE windef.h */
#undef near
#undef far
#endif

namespace Magnum { namespace Math {

/**
@brief 3D transformation matrix
@tparam T   Underlying data type

See @ref matrix-vector and @ref transformations for brief introduction.
@see @ref Magnum::Matrix4, @ref Magnum::Matrix4d, @ref Matrix4x4,
    @ref DualQuaternion, @ref SceneGraph::MatrixTransformation3D
@configurationvalueref{Magnum::Math::Matrix4}
 */
template<class T> class Matrix4: public Matrix<4, T> {
    public:
        /**
         * @brief 3D translation
         * @param vector    Translation vector
         *
         * @see @ref translation(), @ref DualQuaternion::translation(),
         *      @ref Matrix3::translation(const Vector2<T>&),
         *      @ref Vector3::xAxis(), @ref Vector3::yAxis(),
         *      @ref Vector3::zAxis()
         */
        constexpr static Matrix4<T> translation(const Vector3<T>& vector) {
            return {{      T(1),       T(0),       T(0), T(0)},
                    {      T(0),       T(1),       T(0), T(0)},
                    {      T(0),       T(0),       T(1), T(0)},
                    {vector.x(), vector.y(), vector.z(), T(1)}};
        }

        /**
         * @brief 3D scaling
         * @param vector    Scaling vector
         *
         * @see @ref rotationScaling(),
         *      @ref Matrix3::scaling(const Vector2<T>&),
         *      @ref Vector3::xScale(), @ref Vector3::yScale(),
         *      @ref Vector3::zScale()
         */
        constexpr static Matrix4<T> scaling(const Vector3<T>& vector) {
            return {{vector.x(),       T(0),       T(0), T(0)},
                    {      T(0), vector.y(),       T(0), T(0)},
                    {      T(0),       T(0), vector.z(), T(0)},
                    {      T(0),       T(0),       T(0), T(1)}};
        }

        /**
         * @brief 3D rotation around arbitrary axis
         * @param angle             Rotation angle (counterclockwise)
         * @param normalizedAxis    Normalized rotation axis
         *
         * Expects that the rotation axis is normalized. If possible, use
         * faster alternatives like @ref rotationX(), @ref rotationY() and
         * @ref rotationZ().
         * @see @ref rotation() const, @ref Quaternion::rotation(),
         *      @ref DualQuaternion::rotation(), @ref Matrix3::rotation(Rad),
         *      @ref Vector3::xAxis(), @ref Vector3::yAxis(),
         *      @ref Vector3::zAxis(), @ref Vector::isNormalized()
         */
        static Matrix4<T> rotation(Rad<T> angle, const Vector3<T>& normalizedAxis);

        /**
         * @brief 3D rotation around X axis
         * @param angle Rotation angle (counterclockwise)
         *
         * Faster than calling `Matrix4::rotation(angle, Vector3::xAxis())`.
         * @see @ref rotation(Rad, const Vector3<T>&), @ref rotationY(),
         *      @ref rotationZ(), @ref rotation() const,
         *      @ref Quaternion::rotation(), @ref Matrix3::rotation(Rad)
         */
        static Matrix4<T> rotationX(Rad<T> angle);

        /**
         * @brief 3D rotation around Y axis
         * @param angle Rotation angle (counterclockwise)
         *
         * Faster than calling `Matrix4::rotation(angle, Vector3::yAxis())`.
         * @see @ref rotation(Rad, const Vector3<T>&), @ref rotationX(),
         *      @ref rotationZ(), @ref rotation() const,
         *      @ref Quaternion::rotation(), @ref Matrix3::rotation(Rad)
         */
        static Matrix4<T> rotationY(Rad<T> angle);

        /**
         * @brief 3D rotation matrix around Z axis
         * @param angle Rotation angle (counterclockwise)
         *
         * Faster than calling `Matrix4::rotation(angle, Vector3::zAxis())`.
         * @see @ref rotation(Rad, const Vector3<T>&), @ref rotationX(),
         *      @ref rotationY(), @ref rotation() const,
         *      @ref Quaternion::rotation(), @ref Matrix3::rotation(Rad)
         */
        static Matrix4<T> rotationZ(Rad<T> angle);

        /**
         * @brief 3D reflection matrix
         * @param normal    Normal of the plane through which to reflect
         *
         * Expects that the normal is normalized. Reflection along axes can be
         * done in a slightly simpler way also using @ref scaling(), e.g.
         * `Matrix4::reflection(Vector3::yAxis())` is equivalent to
         * `Matrix4::scaling(Vector3::yScale(-1.0f))`.
         * @see @ref Matrix3::reflection(), @ref Vector::isNormalized()
         */
        static Matrix4<T> reflection(const Vector3<T>& normal);

        /**
         * @brief 3D shearing along XY plane
         * @param amountX   Amount of shearing along X axis
         * @param amountY   Amount of shearing along Y axis
         *
         * Z axis remains unchanged.
         * @see @ref shearingXZ(), @ref shearingYZ(), @ref Matrix3::shearingX(),
         *      @ref Matrix3::shearingY()
         */
        constexpr static Matrix4<T> shearingXY(T amountX, T amountY) {
            return {{    (1),    T(0), T(0), T(0)},
                    {    (0),    T(1), T(0), T(0)},
                    {amountX, amountY, T(1), T(0)},
                    {    (0),    T(0), T(0), T(1)}};
        }

        /**
         * @brief 3D shearing along XZ plane
         * @param amountX   Amount of shearing along X axis
         * @param amountZ   Amount of shearing along Z axis
         *
         * Y axis remains unchanged.
         * @see @ref shearingXY(), @ref shearingYZ(), @ref Matrix3::shearingX(),
         *      @ref Matrix3::shearingY()
         */
        constexpr static Matrix4<T> shearingXZ(T amountX, T amountZ) {
            return {{   T(1), T(0),    T(0), T(0)},
                    {amountX, T(1), amountZ, T(0)},
                    {   T(0), T(0),    T(1), T(0)},
                    {   T(0), T(0),    T(0), T(1)}};
        }

        /**
         * @brief 3D shearing along YZ plane
         * @param amountY   Amount of shearing along Y axis
         * @param amountZ   Amount of shearing along Z axis
         *
         * X axis remains unchanged.
         * @see @ref shearingXY(), @ref shearingXZ(), @ref Matrix3::shearingX(),
         *      @ref Matrix3::shearingY()
         */
        constexpr static Matrix4<T> shearingYZ(T amountY, T amountZ) {
            return {{T(1), amountY, amountZ, T(0)},
                    {T(0),    T(1),    T(0), T(0)},
                    {T(0),    T(0),    T(1), T(0)},
                    {T(0),    T(0),    T(0), T(1)}};
        }

        /**
         * @brief 3D orthographic projection matrix
         * @param size      Size of the view
         * @param near      Near clipping plane
         * @param far       Far clipping plane
         *
         * @see @ref perspectiveProjection(), @ref Matrix3::projection()
         */
        static Matrix4<T> orthographicProjection(const Vector2<T>& size, T near, T far);

        /**
         * @brief 3D perspective projection matrix
         * @param size      Size of near clipping plane
         * @param near      Near clipping plane
         * @param far       Far clipping plane
         *
         * @see @ref orthographicProjection(), @ref Matrix3::projection()
         */
        static Matrix4<T> perspectiveProjection(const Vector2<T>& size, T near, T far);

        /**
         * @brief 3D perspective projection matrix
         * @param fov           Field of view angle (horizontal)
         * @param aspectRatio   Aspect ratio
         * @param near          Near clipping plane
         * @param far           Far clipping plane
         *
         * @see @ref orthographicProjection(), @ref Matrix3::projection()
         */
        static Matrix4<T> perspectiveProjection(Rad<T> fov, T aspectRatio, T near, T far) {
            const T xyScale = 2*std::tan(fov.toUnderlyingType()/2)*near;
            return perspectiveProjection(Vector2<T>(xyScale, xyScale/aspectRatio), near, far);
        }

        /**
         * @brief Matrix oriented towards a specific point
         * @param eye       Location to place the matrix
         * @param target    Location towards which the matrix is oriented
         * @param up        Vector as a guide of which way is up (should not be
         *      the same direction as `target - eye`)
         */
        static Matrix4<T> lookAt(const Vector3<T>& eye, const Vector3<T>& target, const Vector3<T>& up);

        /**
         * @brief Create matrix from rotation/scaling part and translation part
         * @param rotationScaling   Rotation/scaling part (upper-left 3x3
         *      matrix)
         * @param translation       Translation part (first three elements of
         *      fourth column)
         *
         * @see @ref rotationScaling(), @ref translation() const
         */
        constexpr static Matrix4<T> from(const Matrix<3, T>& rotationScaling, const Vector3<T>& translation) {
            return {{rotationScaling[0], T(0)},
                    {rotationScaling[1], T(0)},
                    {rotationScaling[2], T(0)},
                    {       translation, T(1)}};
        }

        /** @copydoc Matrix::Matrix(ZeroType) */
        constexpr explicit Matrix4(typename Matrix<4, T>::ZeroType): Matrix<4, T>(Matrix<4, T>::Zero) {}

        /**
         * @brief Default constructor
         *
         * Creates identity matrix. You can also explicitly call this
         * constructor with `Matrix4 m(Matrix4::Identity);`. Optional
         * parameter @p value allows you to specify value on diagonal.
         */
        constexpr /*implicit*/ Matrix4(typename Matrix<4, T>::IdentityType = (Matrix<4, T>::Identity), T value = T(1)): Matrix<4, T>(Matrix<4, T>::Identity, value) {}

<<<<<<< HEAD
        /** @brief %Matrix from column vectors */
        constexpr /*implicit*/ Matrix4(const Vector4<T>& first, const Vector4<T>& second, const Vector4<T>& third, const Vector4<T>& fourth): Matrix<4, T>(first, second, third, fourth) {}
=======
        /** @brief Matrix from column vectors */
        constexpr /*implicit*/ Matrix4(const Vector4<T>& first, const Vector4<T>& second, const Vector4<T>& third, const Vector4<T>& fourth): Matrix4x4<T>(first, second, third, fourth) {}
>>>>>>> 7d6de4ad

        /** @copydoc Matrix::Matrix(const RectangularMatrix<size, size, U>&) */
        template<class U> constexpr explicit Matrix4(const RectangularMatrix<4, 4, U>& other): Matrix<4, T>(other) {}

        /** @brief Construct matrix from external representation */
        #ifndef CORRADE_GCC44_COMPATIBILITY
        template<class U, class V = decltype(Implementation::RectangularMatrixConverter<4, 4, T, U>::from(std::declval<U>()))> constexpr explicit Matrix4(const U& other): Matrix<4, T>(Implementation::RectangularMatrixConverter<4, 4, T, U>::from(other)) {}
        #else
        template<class U, class V = decltype(Implementation::RectangularMatrixConverter<4, 4, T, U>::from(*static_cast<const U*>(nullptr)))> constexpr explicit Matrix4(const U& other): Matrix<4, T>(Implementation::RectangularMatrixConverter<4, 4, T, U>::from(other)) {}
        #endif

        /** @brief Copy constructor */
        constexpr Matrix4(const RectangularMatrix<4, 4, T>& other): Matrix<4, T>(other) {}

        /**
         * @brief Check whether the matrix represents rigid transformation
         *
         * Rigid transformation consists only of rotation and translation (i.e.
         * no scaling or projection).
         * @see @ref isOrthogonal()
         */
        bool isRigidTransformation() const {
            return rotationScaling().isOrthogonal() && row(3) == Vector4<T>(T(0), T(0), T(0), T(1));
        }

        /**
         * @brief 3D rotation and scaling part of the matrix
         *
         * Upper-left 3x3 part of the matrix.
<<<<<<< HEAD
         * @see @ref from(const Matrix<3, T>&, const Vector3<T>&),
         *      rotation() const, @ref rotationNormalized(),
=======
         * @see @ref from(const Matrix3x3<T>&, const Vector3<T>&),
         *      @ref rotation() const, @ref rotationNormalized(),
>>>>>>> 7d6de4ad
         *      @ref uniformScaling(), @ref rotation(Rad, const Vector3<T>&),
         *      @ref Matrix3::rotationScaling() const
         */
        /* Not Matrix3, because it is for affine 2D transformations */
        constexpr Matrix<3, T> rotationScaling() const {
            return {(*this)[0].xyz(),
                    (*this)[1].xyz(),
                    (*this)[2].xyz()};
        }

        /**
         * @brief 3D rotation part of the matrix assuming there is no scaling
         *
         * Similar to @ref rotationScaling(), but additionally checks that the
         * base vectors are normalized.
         * @see @ref rotation() const, @ref uniformScaling(),
         *      @ref Matrix3::rotationNormalized()
         * @todo assert also orthogonality or this is good enough?
         */
        /* Not Matrix3, because it is for affine 2D transformations */
        Matrix<3, T> rotationNormalized() const {
            CORRADE_ASSERT((*this)[0].xyz().isNormalized() && (*this)[1].xyz().isNormalized() && (*this)[2].xyz().isNormalized(),
                           "Math::Matrix4::rotationNormalized(): the rotation part is not normalized", {});
            return {(*this)[0].xyz(),
                    (*this)[1].xyz(),
                    (*this)[2].xyz()};
        }

        /**
         * @brief 3D rotation part of the matrix
         *
         * Normalized upper-left 3x3 part of the matrix. Expects uniform
         * scaling.
         * @see @ref rotationNormalized(), @ref rotationScaling(),
         *      @ref uniformScaling(), @ref rotation(Rad, const Vector3<T>&),
         *      @ref Matrix3::rotation() const
         */
        /* Not Matrix3, because it is for affine 2D transformations */
        Matrix<3, T> rotation() const;

        /**
         * @brief Uniform scaling part of the matrix, squared
         *
         * Squared length of vectors in upper-left 3x3 part of the matrix.
         * Expects that the scaling is the same in all axes. Faster alternative
         * to @ref uniformScaling(), because it doesn't compute the square
         * root.
         * @see @ref rotationScaling(), @ref rotation() const,
         *      @ref rotationNormalized(), @ref scaling(const Vector3<T>&),
         *      @ref Matrix3::uniformScaling()
         */
        T uniformScalingSquared() const;

        /**
         * @brief Uniform scaling part of the matrix
         *
         * Length of vectors in upper-left 3x3 part of the matrix. Expects that
         * the scaling is the same in all axes. Use faster alternative
         * @ref uniformScalingSquared() where possible.
         * @see @ref rotationScaling(), @ref rotation() const,
         *      @ref rotationNormalized(), @ref scaling(const Vector3<T>&),
         *      @ref Matrix3::uniformScaling()
         */
        T uniformScaling() const { return std::sqrt(uniformScalingSquared()); }

        /**
         * @brief Right-pointing 3D vector
         *
         * First three elements of first column.
         * @see @ref up(), @ref backward(), @ref Vector3::xAxis(),
         *      @ref Matrix3::right()
         */
        Vector3<T>& right() { return (*this)[0].xyz(); }
        constexpr Vector3<T> right() const { return (*this)[0].xyz(); } /**< @overload */

        /**
         * @brief Up-pointing 3D vector
         *
         * First three elements of second column.
         * @see @ref right(), @ref backward(), @ref Vector3::yAxis(),
         *      @ref Matrix3::up()
         */
        Vector3<T>& up() { return (*this)[1].xyz(); }
        constexpr Vector3<T> up() const { return (*this)[1].xyz(); } /**< @overload */

        /**
         * @brief Backward-pointing 3D vector
         *
         * First three elements of third column.
         * @see @ref right(), @ref up(), @ref Vector3::yAxis()
         */
        Vector3<T>& backward() { return (*this)[2].xyz(); }
        constexpr Vector3<T> backward() const { return (*this)[2].xyz(); } /**< @overload */

        /**
         * @brief 3D translation part of the matrix
         *
         * First three elements of fourth column.
         * @see @ref from(const Matrix<3, T>&, const Vector3<T>&),
         *      @ref translation(const Vector3<T>&),
         *      @ref Matrix3::translation()
         */
        Vector3<T>& translation() { return (*this)[3].xyz(); }
        constexpr Vector3<T> translation() const { return (*this)[3].xyz(); } /**< @overload */

        /**
         * @brief Inverted rigid transformation matrix
         *
         * Expects that the matrix represents rigid transformation.
         * Significantly faster than the general algorithm in @ref inverted(). @f[
         *      A^{-1} = \begin{pmatrix} (A^{3,3})^T & (A^{3,3})^T \begin{pmatrix} a_{3,0} \\ a_{3,1} \\ a_{3,2} \\ \end{pmatrix} \\ \begin{array}{ccc} 0 & 0 & 0 \end{array} & 1 \end{pmatrix}
         * @f]
         * @f$ A^{i, j} @f$ is matrix without i-th row and j-th column, see
         * @ref ij()
         * @see @ref isRigidTransformation(), @ref invertedOrthogonal(),
         *      @ref rotationScaling(), @ref translation() const,
         *      @ref Matrix3::invertedRigid()
         */
        Matrix4<T> invertedRigid() const;

        /**
         * @brief Transform 3D vector with the matrix
         *
         * Unlike in @ref transformVector(), translation is not involved in the
         * transformation. @f[
         *      \boldsymbol v' = \boldsymbol M \begin{pmatrix} v_x \\ v_y \\ v_z \\ 0 \end{pmatrix}
         * @f]
         * @see @ref Quaternion::transformVector(),
         *      @ref Matrix3::transformVector()
         * @todo extract 3x3 matrix and multiply directly? (benchmark that)
         */
        Vector3<T> transformVector(const Vector3<T>& vector) const {
            /* Workaround for GCC 4.4 strict-aliasing fascism */
            #ifndef CORRADE_GCC44_COMPATIBILITY
            return ((*this)*Vector4<T>(vector, T(0))).xyz();
            #else
            const auto v = (*this)*Vector4<T>(vector, T(0));
            return v.xyz();
            #endif
        }

        /**
         * @brief Transform 3D point with the matrix
         *
         * Unlike in @ref transformVector(), translation is also involved in
         * the transformation. @f[
         *      \boldsymbol v' = \boldsymbol M \begin{pmatrix} v_x \\ v_y \\ v_z \\ 1 \end{pmatrix}
         * @f]
         * @see @ref DualQuaternion::transformPoint(),
         *      @ref Matrix3::transformPoint()
         */
        Vector3<T> transformPoint(const Vector3<T>& vector) const {
            /* Workaround for GCC 4.4 strict-aliasing fascism */
            #ifndef CORRADE_GCC44_COMPATIBILITY
            return ((*this)*Vector4<T>(vector, T(1))).xyz();
            #else
            const auto v = (*this)*Vector4<T>(vector, T(1));
            return v.xyz();
            #endif
        }

        MAGNUM_RECTANGULARMATRIX_SUBCLASS_IMPLEMENTATION(4, 4, Matrix4<T>)
        MAGNUM_MATRIX_SUBCLASS_IMPLEMENTATION(4, Matrix4, Vector4)
};

#ifndef DOXYGEN_GENERATING_OUTPUT
MAGNUM_MATRIXn_OPERATOR_IMPLEMENTATION(4, Matrix4)
#endif

/** @debugoperator{Magnum::Math::Matrix4} */
template<class T> inline Corrade::Utility::Debug operator<<(Corrade::Utility::Debug debug, const Matrix4<T>& value) {
    return debug << static_cast<const Matrix<4, T>&>(value);
}

template<class T> Matrix4<T> Matrix4<T>::rotation(const Rad<T> angle, const Vector3<T>& normalizedAxis) {
    CORRADE_ASSERT(normalizedAxis.isNormalized(),
                   "Math::Matrix4::rotation(): axis must be normalized", {});

    const T sine = std::sin(angle.toUnderlyingType());
    const T cosine = std::cos(angle.toUnderlyingType());
    const T oneMinusCosine = T(1) - cosine;

    const T xx = normalizedAxis.x()*normalizedAxis.x();
    const T xy = normalizedAxis.x()*normalizedAxis.y();
    const T xz = normalizedAxis.x()*normalizedAxis.z();
    const T yy = normalizedAxis.y()*normalizedAxis.y();
    const T yz = normalizedAxis.y()*normalizedAxis.z();
    const T zz = normalizedAxis.z()*normalizedAxis.z();

    return {
        {cosine + xx*oneMinusCosine,
            xy*oneMinusCosine + normalizedAxis.z()*sine,
                xz*oneMinusCosine - normalizedAxis.y()*sine,
                   T(0)},
        {xy*oneMinusCosine - normalizedAxis.z()*sine,
            cosine + yy*oneMinusCosine,
                yz*oneMinusCosine + normalizedAxis.x()*sine,
                   T(0)},
        {xz*oneMinusCosine + normalizedAxis.y()*sine,
            yz*oneMinusCosine - normalizedAxis.x()*sine,
                cosine + zz*oneMinusCosine,
                   T(0)},
        {T(0), T(0), T(0), T(1)}
    };
}

template<class T> Matrix4<T> Matrix4<T>::rotationX(const Rad<T> angle) {
    const T sine = std::sin(angle.toUnderlyingType());
    const T cosine = std::cos(angle.toUnderlyingType());

    return {{T(1),   T(0),   T(0), T(0)},
            {T(0), cosine,   sine, T(0)},
            {T(0),  -sine, cosine, T(0)},
            {T(0),   T(0),   T(0), T(1)}};
}

template<class T> Matrix4<T> Matrix4<T>::rotationY(const Rad<T> angle) {
    const T sine = std::sin(angle.toUnderlyingType());
    const T cosine = std::cos(angle.toUnderlyingType());

    return {{cosine, T(0),  -sine, T(0)},
            {  T(0), T(1),   T(0), T(0)},
            {  sine, T(0), cosine, T(0)},
            {  T(0), T(0),   T(0), T(1)}};
}

template<class T> Matrix4<T> Matrix4<T>::rotationZ(const Rad<T> angle) {
    const T sine = std::sin(angle.toUnderlyingType());
    const T cosine = std::cos(angle.toUnderlyingType());

    return {{cosine,   sine, T(0), T(0)},
            { -sine, cosine, T(0), T(0)},
            {  T(0),   T(0), T(1), T(0)},
            {  T(0),   T(0), T(0), T(1)}};
}

template<class T> Matrix4<T> Matrix4<T>::reflection(const Vector3<T>& normal) {
    CORRADE_ASSERT(normal.isNormalized(),
                    "Math::Matrix4::reflection(): normal must be normalized", {});
    return from(Matrix<3, T>() - T(2)*normal*RectangularMatrix<1, 3, T>(normal).transposed(), {});
}

template<class T> Matrix4<T> Matrix4<T>::orthographicProjection(const Vector2<T>& size, const T near, const T far) {
    const Vector2<T> xyScale = T(2.0)/size;
    const T zScale = T(2.0)/(near-far);

    return {{xyScale.x(),        T(0),             T(0), T(0)},
            {       T(0), xyScale.y(),             T(0), T(0)},
            {       T(0),        T(0),           zScale, T(0)},
            {       T(0),        T(0), near*zScale-T(1), T(1)}};
}

template<class T> Matrix4<T> Matrix4<T>::perspectiveProjection(const Vector2<T>& size, const T near, const T far) {
    Vector2<T> xyScale = 2*near/size;
    T zScale = T(1.0)/(near-far);

    return {{xyScale.x(),        T(0),                 T(0),  T(0)},
            {       T(0), xyScale.y(),                 T(0),  T(0)},
            {       T(0),        T(0),    (far+near)*zScale, T(-1)},
            {       T(0),        T(0), T(2)*far*near*zScale,  T(0)}};
}

<<<<<<< HEAD
template<class T> inline Matrix<3, T> Matrix4<T>::rotation() const {
=======
template<class T> Matrix4<T> Matrix4<T>::lookAt(const Vector3<T>& eye, const Vector3<T>& target, const Vector3<T>& up) {
    const Vector3<T> backward = (eye - target).normalized();
    const Vector3<T> right = cross(up, backward).normalized();
    const Vector3<T> realUp = cross(backward, right);

    return {{   right, T(0)},
            {  realUp, T(0)},
            {backward, T(0)},
            {     eye, T(1)}};
}

template<class T> inline Matrix3x3<T> Matrix4<T>::rotation() const {
>>>>>>> 7d6de4ad
    CORRADE_ASSERT(TypeTraits<T>::equals((*this)[0].xyz().dot(), (*this)[1].xyz().dot()) &&
                   TypeTraits<T>::equals((*this)[1].xyz().dot(), (*this)[2].xyz().dot()),
        "Math::Matrix4::rotation(): the matrix doesn't have uniform scaling", {});
    return {(*this)[0].xyz().normalized(),
            (*this)[1].xyz().normalized(),
            (*this)[2].xyz().normalized()};
}

template<class T> T Matrix4<T>::uniformScalingSquared() const {
    const T scalingSquared = (*this)[0].xyz().dot();
    CORRADE_ASSERT(TypeTraits<T>::equals((*this)[1].xyz().dot(), scalingSquared) &&
                   TypeTraits<T>::equals((*this)[2].xyz().dot(), scalingSquared),
        "Math::Matrix4::uniformScaling(): the matrix doesn't have uniform scaling", {});
    return scalingSquared;
}

template<class T> Matrix4<T> Matrix4<T>::invertedRigid() const {
    CORRADE_ASSERT(isRigidTransformation(),
        "Math::Matrix4::invertedRigid(): the matrix doesn't represent rigid transformation", {});

    Matrix<3, T> inverseRotation = rotationScaling().transposed();
    return from(inverseRotation, inverseRotation*-translation());
}

}}

namespace Corrade { namespace Utility {
    /** @configurationvalue{Magnum::Math::Matrix4} */
    template<class T> struct ConfigurationValue<Magnum::Math::Matrix4<T>>: public ConfigurationValue<Magnum::Math::Matrix<4, T>> {};
}}

#endif<|MERGE_RESOLUTION|>--- conflicted
+++ resolved
@@ -261,13 +261,8 @@
          */
         constexpr /*implicit*/ Matrix4(typename Matrix<4, T>::IdentityType = (Matrix<4, T>::Identity), T value = T(1)): Matrix<4, T>(Matrix<4, T>::Identity, value) {}
 
-<<<<<<< HEAD
-        /** @brief %Matrix from column vectors */
+        /** @brief Matrix from column vectors */
         constexpr /*implicit*/ Matrix4(const Vector4<T>& first, const Vector4<T>& second, const Vector4<T>& third, const Vector4<T>& fourth): Matrix<4, T>(first, second, third, fourth) {}
-=======
-        /** @brief Matrix from column vectors */
-        constexpr /*implicit*/ Matrix4(const Vector4<T>& first, const Vector4<T>& second, const Vector4<T>& third, const Vector4<T>& fourth): Matrix4x4<T>(first, second, third, fourth) {}
->>>>>>> 7d6de4ad
 
         /** @copydoc Matrix::Matrix(const RectangularMatrix<size, size, U>&) */
         template<class U> constexpr explicit Matrix4(const RectangularMatrix<4, 4, U>& other): Matrix<4, T>(other) {}
@@ -297,13 +292,8 @@
          * @brief 3D rotation and scaling part of the matrix
          *
          * Upper-left 3x3 part of the matrix.
-<<<<<<< HEAD
          * @see @ref from(const Matrix<3, T>&, const Vector3<T>&),
-         *      rotation() const, @ref rotationNormalized(),
-=======
-         * @see @ref from(const Matrix3x3<T>&, const Vector3<T>&),
          *      @ref rotation() const, @ref rotationNormalized(),
->>>>>>> 7d6de4ad
          *      @ref uniformScaling(), @ref rotation(Rad, const Vector3<T>&),
          *      @ref Matrix3::rotationScaling() const
          */
@@ -566,9 +556,6 @@
             {       T(0),        T(0), T(2)*far*near*zScale,  T(0)}};
 }
 
-<<<<<<< HEAD
-template<class T> inline Matrix<3, T> Matrix4<T>::rotation() const {
-=======
 template<class T> Matrix4<T> Matrix4<T>::lookAt(const Vector3<T>& eye, const Vector3<T>& target, const Vector3<T>& up) {
     const Vector3<T> backward = (eye - target).normalized();
     const Vector3<T> right = cross(up, backward).normalized();
@@ -580,8 +567,7 @@
             {     eye, T(1)}};
 }
 
-template<class T> inline Matrix3x3<T> Matrix4<T>::rotation() const {
->>>>>>> 7d6de4ad
+template<class T> inline Matrix<3, T> Matrix4<T>::rotation() const {
     CORRADE_ASSERT(TypeTraits<T>::equals((*this)[0].xyz().dot(), (*this)[1].xyz().dot()) &&
                    TypeTraits<T>::equals((*this)[1].xyz().dot(), (*this)[2].xyz().dot()),
         "Math::Matrix4::rotation(): the matrix doesn't have uniform scaling", {});
